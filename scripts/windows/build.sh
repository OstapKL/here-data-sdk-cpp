--- conflicted
+++ resolved
@@ -1,6 +1,6 @@
 #!/bin/bash -e
 #
-# Copyright (C) 2019 HERE Europe B.V.
+# Copyright (C) 2019-2021 HERE Europe B.V.
 #
 # Licensed under the Apache License, Version 2.0 (the "License");
 # you may not use this file except in compliance with the License.
@@ -17,15 +17,12 @@
 # SPDX-License-Identifier: Apache-2.0
 # License-Filename: LICENSE
 
-<<<<<<< HEAD
-=======
 echo ">>> Installing mock server SSL certificate into OS... >>>"
 curl https://raw.githubusercontent.com/mock-server/mockserver/master/mockserver-core/src/main/resources/org/mockserver/socket/CertificateAuthorityCertificate.pem --output mock-server-cert.cer
 certutil -enterprise -f -v -addstore "Root" mock-server-cert.cer
 certutil -enterprise -f -v -addstore "CA" mock-server-cert.cer
 
 
->>>>>>> bd0ab791
 [[ -d "build" ]] && rm -rf build
 mkdir build && cd build
 cmake .. -G "Visual Studio 16 2019" -A "x64" \
